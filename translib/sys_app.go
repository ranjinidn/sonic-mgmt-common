//////////////////////////////////////////////////////////////////////////
//
// Copyright 2019 Dell, Inc.
//
// Licensed under the Apache License, Version 2.0 (the "License");
// you may not use this file except in compliance with the License.
// You may obtain a copy of the License at
//
//     http://www.apache.org/licenses/LICENSE-2.0
//
// Unless required by applicable law or agreed to in writing, software
// distributed under the License is distributed on an "AS IS" BASIS,
// WITHOUT WARRANTIES OR CONDITIONS OF ANY KIND, either express or implied.
// See the License for the specific language governing permissions and
// limitations under the License.
//
//////////////////////////////////////////////////////////////////////////

package translib

import (
	"errors"
	"reflect"
	"strconv"

	"github.com/Azure/sonic-mgmt-common/translib/db"
	"github.com/Azure/sonic-mgmt-common/translib/ocbinds"
	"github.com/Azure/sonic-mgmt-common/translib/tlerr"
	log "github.com/golang/glog"
	"github.com/openconfig/ygot/ygot"
)

type SysApp struct {
	path       *PathInfo
	reqData    []byte
	ygotRoot   *ygot.GoStruct
	ygotTarget *interface{}

	dockerTs *db.TableSpec
	procTs   *db.TableSpec

	dockerTable map[string]dbEntry
	procTable   map[uint64]dbEntry
}

func init() {
	log.Info("SysApp: Init called for System module")
	err := register("/openconfig-system:system",
		&appInfo{appType: reflect.TypeOf(SysApp{}),
			ygotRootType: reflect.TypeOf(ocbinds.OpenconfigSystem_System{}),
			isNative:     false})
	if err != nil {
		log.Fatal("SysApp:  Register System app module with App Interface failed with error=", err)
	}

	err = addModel(&ModelData{Name: "openconfig-system",
		Org: "OpenConfig working group",
		Ver: "1.0.2"})
	if err != nil {
		log.Fatal("SysApp:  Adding model data to appinterface failed with error=", err)
	}
}

func (app *SysApp) initialize(data appData) {
	log.Info("SysApp: initialize:if:path =", data.path)

	app.path = NewPathInfo(data.path)
	app.reqData = data.payload
	app.ygotRoot = data.ygotRoot
	app.ygotTarget = data.ygotTarget

	app.dockerTs = &db.TableSpec{Name: "DOCKER_STATS"}
	app.procTs = &db.TableSpec{Name: "PROCESS_STATS"}
}

func (app *SysApp) getAppRootObject() *ocbinds.OpenconfigSystem_System {
	deviceObj := (*app.ygotRoot).(*ocbinds.Device)
	return deviceObj.System
}

func (app *SysApp) translateAction(dbs [db.MaxDB]*db.DB) error {
	err := errors.New("Not supported")
	return err
}

<<<<<<< HEAD
func (app *SysApp) translateSubscribe(req *translateSubRequest) (*translateSubResponse, error) {
	return defaultSubscribeResponse(req.path)
}

func (app *SysApp) processSubscribe(req *processSubRequest) (processSubResponse, error) {
	return processSubResponse{}, errors.New("Not supported")
=======
func (app *SysApp) translateSubscribe(req translateSubRequest) (translateSubResponse, error) {
	return emptySubscribeResponse(req.path)
}

func (app *SysApp) processSubscribe(req processSubRequest) (processSubResponse, error) {
	return processSubResponse{}, tlerr.New("not implemented")
>>>>>>> 808112f6
}

func (app *SysApp) translateCreate(d *db.DB) ([]db.WatchKeys, error) {
	var err error
	var keys []db.WatchKeys

	err = errors.New("SysApp Not implemented, translateCreate")
	return keys, err
}

func (app *SysApp) translateUpdate(d *db.DB) ([]db.WatchKeys, error) {
	var err error
	var keys []db.WatchKeys
	err = errors.New("SysApp Not implemented, translateUpdate")
	return keys, err
}

func (app *SysApp) translateReplace(d *db.DB) ([]db.WatchKeys, error) {
	var err error
	var keys []db.WatchKeys
	err = errors.New("Not implemented SysApp translateReplace")
	return keys, err
}

func (app *SysApp) translateDelete(d *db.DB) ([]db.WatchKeys, error) {
	var err error
	var keys []db.WatchKeys

	err = errors.New("Not implemented SysApp translateDelete")
	return keys, err
}

func (app *SysApp) translateGet(dbs [db.MaxDB]*db.DB) error {
	var err error
	log.Info("SysApp: translateGet:intf:path =", app.path)
	return err
}

func (app *SysApp) processCreate(d *db.DB) (SetResponse, error) {
	var err error
	var resp SetResponse

	err = errors.New("Not implemented SysApp processCreate")
	return resp, err
}

func (app *SysApp) processUpdate(d *db.DB) (SetResponse, error) {
	var err error
	var resp SetResponse

	err = errors.New("Not implemented SysApp processUpdate")
	return resp, err
}

func (app *SysApp) processReplace(d *db.DB) (SetResponse, error) {
	var err error
	var resp SetResponse
	err = errors.New("Not implemented, SysApp processReplace")
	return resp, err
}

func (app *SysApp) processDelete(d *db.DB) (SetResponse, error) {
	var err error
	var resp SetResponse

	err = errors.New("Not implemented SysApp processDelete")
	return resp, err
}

type ProcessState struct {
	Args              []string
	CpuUsageSystem    uint64
	CpuUsageUser      uint64
	CpuUtilization    uint8
	MemoryUsage       uint64
	MemoryUtilization uint8
	Name              string
	Pid               uint64
	StartTime         uint64
	Uptime            uint64
}

func (app *SysApp) getSystemProcess(sysproc *ocbinds.OpenconfigSystem_System_Processes_Process, pid uint64) {

	log.Info("getSystemProcess pid=", pid)

	e := app.procTable[pid].entry

	var procstate ProcessState

	procstate.CpuUsageUser = 0
	procstate.CpuUsageSystem = 0
	procstate.MemoryUsage = 0
	f, _ := strconv.ParseFloat(e.Get("%MEM"), 32)
	procstate.MemoryUtilization = uint8(f)
	f, _ = strconv.ParseFloat(e.Get("%CPU"), 32)
	procstate.CpuUtilization = uint8(f)
	procstate.Name = e.Get("CMD")
	procstate.Pid = pid
	procstate.StartTime = 0
	procstate.Uptime = 0

	targetUriPath, perr := getYangPathFromUri(app.path.Path)
	if perr != nil {
		log.Infof("getYangPathFromUri failed.")
		return
	}

	ygot.BuildEmptyTree(sysproc)

	switch targetUriPath {

	case "/openconfig-system:system/processes/process/state/name":
		sysproc.State.Name = &procstate.Name
	case "/openconfig-system:system/processes/process/state/args":
	case "/openconfig-system:system/processes/process/state/start-time":
		sysproc.State.StartTime = &procstate.StartTime
	case "/openconfig-system:system/processes/process/state/uptime":
		sysproc.State.Uptime = &procstate.Uptime
	case "/openconfig-system:system/processes/process/state/cpu-usage-user":
		sysproc.State.CpuUsageUser = &procstate.CpuUsageUser
	case "/openconfig-system:system/processes/process/state/cpu-usage-system":
		sysproc.State.CpuUsageSystem = &procstate.CpuUsageSystem
	case "/openconfig-system:system/processes/process/state/cpu-utilization":
		sysproc.State.CpuUtilization = &procstate.CpuUtilization
	case "/openconfig-system:system/processes/process/state/memory-usage":
		sysproc.State.MemoryUsage = &procstate.MemoryUsage
	case "/openconfig-system:system/processes/process/state/memory-utilization":
		sysproc.State.MemoryUtilization = &procstate.MemoryUtilization
	default:
		sysproc.Pid = &procstate.Pid
		sysproc.State.CpuUsageSystem = &procstate.CpuUsageSystem
		sysproc.State.CpuUsageUser = &procstate.CpuUsageUser
		sysproc.State.CpuUtilization = &procstate.CpuUtilization
		sysproc.State.MemoryUsage = &procstate.MemoryUsage
		sysproc.State.MemoryUtilization = &procstate.MemoryUtilization
		sysproc.State.Name = &procstate.Name
		sysproc.State.Pid = &procstate.Pid
		sysproc.State.StartTime = &procstate.StartTime
		sysproc.State.Uptime = &procstate.Uptime
	}
}

func (app *SysApp) getSystemProcesses(sysprocs *ocbinds.OpenconfigSystem_System_Processes, ispid bool) {
	log.Infof("getSystemProcesses Entry")

	if ispid == true {
		pid, _ := app.path.IntVar("pid")
		sysproc := sysprocs.Process[uint64(pid)]

		app.getSystemProcess(sysproc, uint64(pid))

	} else {

		for pid, _ := range app.procTable {
			sysproc, err := sysprocs.NewProcess(pid)
			if err != nil {
				log.Infof("sysprocs.NewProcess failed")
				return
			}

			app.getSystemProcess(sysproc, pid)
		}
	}
	return
}

func (app *SysApp) processGet(dbs [db.MaxDB]*db.DB, fmtType TranslibFmtType) (GetResponse, error) {
	log.Info("SysApp: processGet Path: ", app.path.Path)

	stateDb := dbs[db.StateDB]

	var payload []byte
	empty_resp := GetResponse{Payload: payload}

	// Read docker info from DB

	app.dockerTable = make(map[string]dbEntry)

	tbl, err := stateDb.GetTable(app.dockerTs)
	if err != nil {
		log.Error("DOCKER_STATS table get failed!")
		return empty_resp, err
	}

	keys, _ := tbl.GetKeys()
	for _, key := range keys {
		e, err := tbl.GetEntry(key)
		if err != nil {
			log.Error("DOCKER_STATS entry get failed!")
			return empty_resp, err
		}

		app.dockerTable[key.Get(0)] = dbEntry{entry: e}
	}

	// Read process info from DB

	app.procTable = make(map[uint64]dbEntry)

	tbl, err = stateDb.GetTable(app.procTs)
	if err != nil {
		log.Error("PROCESS_STATS table get failed!")
		return empty_resp, err
	}

	keys, _ = tbl.GetKeys()
	for _, key := range keys {
		e, err := tbl.GetEntry(key)
		if err != nil {
			log.Error("PROCESS_STATS entry get failed!")
			return empty_resp, err
		}

		pid, _ := strconv.ParseUint(key.Get(0), 10, 64)
		app.procTable[pid] = dbEntry{entry: e}
	}

	sysObj := app.getAppRootObject()

	targetUriPath, perr := getYangPathFromUri(app.path.Path)
	if perr != nil {
		log.Infof("getYangPathFromUri failed.")
		return GetResponse{Payload: payload}, perr
	}

	log.Info("targetUriPath : ", targetUriPath, "Args: ", app.path.Vars)

	if isSubtreeRequest(targetUriPath, "/openconfig-system:system/processes") {
		if targetUriPath == "/openconfig-system:system/processes" {
			ygot.BuildEmptyTree(sysObj)
			app.getSystemProcesses(sysObj.Processes, false)
		} else if targetUriPath == "/openconfig-system:system/processes/process" {
			pid, perr := app.path.IntVar("pid")
			if perr == nil {
				if pid == 0 {
					ygot.BuildEmptyTree(sysObj)
					app.getSystemProcesses(sysObj.Processes, false)
				} else {
					app.getSystemProcesses(sysObj.Processes, true)
				}
			}
		} else if targetUriPath == "/openconfig-system:system/processes/process/state" {
			app.getSystemProcesses(sysObj.Processes, true)
		} else if isSubtreeRequest(targetUriPath, "/openconfig-system:system/processes/process/state") {
			app.getSystemProcesses(sysObj.Processes, true)
		}
	} else {
		return GetResponse{Payload: payload}, errors.New("Not implemented processGet, path: ")
	}

	return generateGetResponse(app.path.Path, app.ygotRoot, fmtType)
}

func (app *SysApp) processAction(dbs [db.MaxDB]*db.DB) (ActionResponse, error) {
	var resp ActionResponse
	err := errors.New("Not implemented")

	return resp, err
}<|MERGE_RESOLUTION|>--- conflicted
+++ resolved
@@ -83,21 +83,12 @@
 	return err
 }
 
-<<<<<<< HEAD
-func (app *SysApp) translateSubscribe(req *translateSubRequest) (*translateSubResponse, error) {
-	return defaultSubscribeResponse(req.path)
-}
-
-func (app *SysApp) processSubscribe(req *processSubRequest) (processSubResponse, error) {
-	return processSubResponse{}, errors.New("Not supported")
-=======
 func (app *SysApp) translateSubscribe(req translateSubRequest) (translateSubResponse, error) {
 	return emptySubscribeResponse(req.path)
 }
 
 func (app *SysApp) processSubscribe(req processSubRequest) (processSubResponse, error) {
 	return processSubResponse{}, tlerr.New("not implemented")
->>>>>>> 808112f6
 }
 
 func (app *SysApp) translateCreate(d *db.DB) ([]db.WatchKeys, error) {
