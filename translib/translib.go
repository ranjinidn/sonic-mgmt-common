--- conflicted
+++ resolved
@@ -37,10 +37,7 @@
 	"context"
 	"fmt"
 	"sync"
-<<<<<<< HEAD
 	"sync/atomic"
-=======
->>>>>>> cd518941
 
 	"github.com/Azure/sonic-mgmt-common/translib/db"
 	"github.com/Azure/sonic-mgmt-common/translib/tlerr"
@@ -66,15 +63,6 @@
 	AppErr
 )
 
-<<<<<<< HEAD
-const (
-	TRANSLIB_FMT_IETF_JSON = iota
-	TRANSLIB_FMT_YGOT
-)
-
-type TranslibFmtType int
-
-=======
 type TranslibFmtType int
 
 const (
@@ -82,7 +70,6 @@
 	TRANSLIB_FMT_YGOT
 )
 
->>>>>>> cd518941
 type UserRoles struct {
 	Name  string
 	Roles []string
@@ -103,18 +90,11 @@
 }
 
 type GetRequest struct {
-<<<<<<< HEAD
 	Path          string
 	FmtType       TranslibFmtType
 	Ctxt          context.Context
 	User          UserRoles
 	AuthEnabled   bool
-=======
-	Path    string
-	FmtType TranslibFmtType
-	User    UserRoles
-	AuthEnabled bool
->>>>>>> cd518941
 	ClientVersion Version
 
 	// Depth limits the depth of data subtree in the response
