--- conflicted
+++ resolved
@@ -71,11 +71,7 @@
 func generateGetResponse(targetUri string, root *ygot.GoStruct, fmtType TranslibFmtType) (GetResponse, error) {
 	var err error
 	var resp GetResponse
-<<<<<<< HEAD
- 
-=======
-
->>>>>>> cd518941
+
 	if root == nil {
 		return resp, tlerr.InvalidArgs("ygotRoot not specified")
 	}
@@ -147,17 +143,10 @@
 
 	if fmtType == TRANSLIB_FMT_YGOT {
 		resp.ValueTree = parentCloneObj
-<<<<<<< HEAD
-		return resp , nil
-	}
-
-	resp.Payload, err = dumpIetfJson(parentCloneObj, true)
-=======
 	} else {
 		resp.Payload, err = dumpIetfJson(parentCloneObj, true)
 	}
 
->>>>>>> cd518941
 	return resp, err
 }
 
