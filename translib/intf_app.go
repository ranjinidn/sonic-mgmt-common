--- conflicted
+++ resolved
@@ -507,12 +507,8 @@
 				app.convertInternalToOCIntfInfo(&ifKey, ifInfo)
 			}
 		}
-<<<<<<< HEAD
-		goto generate_response
-=======
 
 		return generateGetResponse(pathInfo.Path, app.ygotRoot, fmtType)
->>>>>>> cd518941
 	}
 
 	/* Get all Interfaces */
@@ -548,15 +544,8 @@
 			ygot.BuildEmptyTree(ifInfo)
 			app.convertInternalToOCIntfInfo(&ifKey, ifInfo)
 		}
-<<<<<<< HEAD
-		goto generate_response
-	}
-
-generate_response:
-=======
-	}
-
->>>>>>> cd518941
+	}
+
 	return generateGetResponse(pathInfo.Path, app.ygotRoot, fmtType)
 }
 
