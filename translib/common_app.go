--- conflicted
+++ resolved
@@ -134,8 +134,7 @@
 	return err
 }
 
-<<<<<<< HEAD
-func (app *CommonApp) translateSubscribe(req *translateSubRequest) (*translateSubResponse, error) {
+func (app *CommonApp) translateSubscribe(req translateSubRequest) (translateSubResponse, error) {
 	txCache := new(sync.Map)
 	reqIdLogStr := "subReq Id:[" + fmt.Sprintf("%v", req.ctxID) + "] : "
 	log.Info(reqIdLogStr, "tranlateSubscribe:path", req.path)
@@ -144,13 +143,13 @@
 		if log.V(4) {
 			log.Warning(reqIdLogStr, "tranlateSubscribe:Error in initializing the SubscribeReqXlator for the subscribe path request: ", req.path)
 		}
-		return nil, err
+		return translateSubResponse{}, err
 	} else {
 		if err = subReqXlator.Translate(!req.recurse); err != nil {
 			if log.V(4) {
 				log.Warning(reqIdLogStr, "translateSubscribe: Error in processing the subscribe path request: ", req.path)
 			}
-			return nil, err
+			return translateSubResponse{}, err
 		} else {
 			subsReqXlateInfo := subReqXlator.GetSubscribeReqXlateInfo()
 
@@ -167,7 +166,8 @@
 			if log.V(4) {
 				log.Info(reqIdLogStr, "translateSubscribe: subsReqXlateInfo.TrgtPathInfo: ", subsReqXlateInfo.TrgtPathInfo.DbKeyXlateInfo)
 			}
-			ntfSubsAppInfo := new(translateSubResponse)
+
+			var ntfSubsAppInfo translateSubResponse
 
 			for _, dbKeyInfo := range subsReqXlateInfo.TrgtPathInfo.DbKeyXlateInfo {
 				if log.V(4) {
@@ -339,14 +339,6 @@
 			return ntfSubsAppInfo, nil
 		}
 	}
-=======
-func (app *CommonApp) translateSubscribe(req translateSubRequest) (translateSubResponse, error) {
-	return emptySubscribeResponse(req.path)
-}
-
-func (app *CommonApp) processSubscribe(req processSubRequest) (processSubResponse, error) {
-	return processSubResponse{}, tlerr.New("not implemented")
->>>>>>> 808112f6
 }
 
 func (app *CommonApp) translateAction(dbs [db.MaxDB]*db.DB) error {
@@ -524,7 +516,7 @@
 	return resp, err
 }
 
-func (app *CommonApp) processSubscribe(param *processSubRequest) (processSubResponse, error) {
+func (app *CommonApp) processSubscribe(param processSubRequest) (processSubResponse, error) {
 	var resp processSubResponse
 
 	if subNotfRespXlator, err := transformer.GetSubscribeNotfRespXlator(param.ctxID, param.path, param.dbno, param.table, param.key, param.entry, param.dbs, param.opaque); err != nil {
