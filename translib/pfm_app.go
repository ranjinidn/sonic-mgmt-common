--- conflicted
+++ resolved
@@ -191,11 +191,6 @@
     }
 
     var err error
-<<<<<<< HEAD
-    if isSubtreeRequest(targetUriPath, "/openconfig-platform:components") {
-        err = app.doGetSysEeprom()
-    }
-=======
 
     if isSubtreeRequest(targetUriPath, "/openconfig-platform:components") {
         err = app.doGetSysEeprom()
@@ -203,7 +198,6 @@
         err = errors.New("Not supported component")
     }
 
->>>>>>> cd518941
     if err == nil {
         return generateGetResponse(pathInfo.Path, app.ygotRoot, fmtType)
     }
