//////////////////////////////////////////////////////////////////////////
//
// Copyright 2019 Dell, Inc.
//
// Licensed under the Apache License, Version 2.0 (the "License");
// you may not use this file except in compliance with the License.
// You may obtain a copy of the License at
//
//     http://www.apache.org/licenses/LICENSE-2.0
//
// Unless required by applicable law or agreed to in writing, software
// distributed under the License is distributed on an "AS IS" BASIS,
// WITHOUT WARRANTIES OR CONDITIONS OF ANY KIND, either express or implied.
// See the License for the specific language governing permissions and
// limitations under the License.
//
//////////////////////////////////////////////////////////////////////////

package translib

import (
    "reflect"
    "strconv"
    "errors"
    "github.com/Azure/sonic-mgmt-common/translib/db"
    "github.com/Azure/sonic-mgmt-common/translib/ocbinds"
    "github.com/Azure/sonic-mgmt-common/translib/tlerr"
    "github.com/openconfig/ygot/ygot"
    log "github.com/golang/glog"
)

type PlatformApp struct {
    path        *PathInfo
    reqData     []byte
    ygotRoot    *ygot.GoStruct
    ygotTarget  *interface{}
    eepromTs    *db.TableSpec
    eepromTable map[string]dbEntry

}

func init() {
    log.Info("Init called for Platform module")
    err := register("/openconfig-platform:components",
    &appInfo{appType: reflect.TypeOf(PlatformApp{}),
    ygotRootType: reflect.TypeOf(ocbinds.OpenconfigPlatform_Components{}),
    isNative:     false})
    if err != nil {
        log.Fatal("Register Platform app module with App Interface failed with error=", err)
    }

    err = addModel(&ModelData{Name: "openconfig-platform",
    Org: "OpenConfig working group",
    Ver:      "1.0.2"})
    if err != nil {
        log.Fatal("Adding model data to appinterface failed with error=", err)
    }
}

func (app *PlatformApp) initialize(data appData) {
    log.Info("initialize:if:path =", data.path)

    app.path = NewPathInfo(data.path)
    app.reqData = data.payload
    app.ygotRoot = data.ygotRoot
    app.ygotTarget = data.ygotTarget
    app.eepromTs = &db.TableSpec{Name: "EEPROM_INFO"}

}

func (app *PlatformApp) getAppRootObject() (*ocbinds.OpenconfigPlatform_Components) {
    deviceObj := (*app.ygotRoot).(*ocbinds.Device)
    return deviceObj.Components
}

func (app *PlatformApp) translateAction(dbs [db.MaxDB]*db.DB) error {
    err := errors.New("Not supported")
    return err
}

<<<<<<< HEAD
func (app *PlatformApp) translateSubscribe(req *translateSubRequest) (*translateSubResponse, error) {
	return defaultSubscribeResponse(req.path)
}

func (app *PlatformApp) processSubscribe(req *processSubRequest) (processSubResponse, error) {
	return processSubResponse{}, errors.New("Not supported")
=======
func (app *PlatformApp) translateSubscribe(req translateSubRequest) (translateSubResponse, error) {
	return emptySubscribeResponse(req.path)
}

func (app *PlatformApp) processSubscribe(req processSubRequest) (processSubResponse, error) {
	return processSubResponse{}, tlerr.New("not implemented")
>>>>>>> 808112f6
}

func (app *PlatformApp) translateCreate(d *db.DB) ([]db.WatchKeys, error)  {
    var err error
    var keys []db.WatchKeys

    err = errors.New("PlatformApp Not implemented, translateCreate")
    return keys, err
}

func (app *PlatformApp) translateUpdate(d *db.DB) ([]db.WatchKeys, error)  {
    var err error
    var keys []db.WatchKeys
    err = errors.New("PlatformApp Not implemented, translateUpdate")
    return keys, err
}

func (app *PlatformApp) translateReplace(d *db.DB) ([]db.WatchKeys, error)  {
    var err error
    var keys []db.WatchKeys

    err = errors.New("Not implemented PlatformApp translateReplace")
    return keys, err
}

func (app *PlatformApp) translateDelete(d *db.DB) ([]db.WatchKeys, error)  {
    var err error
    var keys []db.WatchKeys

    err = errors.New("Not implemented PlatformApp translateDelete")
    return keys, err
}

func (app *PlatformApp) translateGet(dbs [db.MaxDB]*db.DB) error  {
    var err error
    log.Info("PlatformApp: translateGet - path: ", app.path.Path)
    return err
}

func (app *PlatformApp) processCreate(d *db.DB) (SetResponse, error)  {
    var err error
    var resp SetResponse

    err = errors.New("Not implemented PlatformApp processCreate")
    return resp, err
}

func (app *PlatformApp) processUpdate(d *db.DB) (SetResponse, error)  {
    var err error
    var resp SetResponse

    err = errors.New("Not implemented PlatformApp processUpdate")
    return resp, err
}

func (app *PlatformApp) processReplace(d *db.DB) (SetResponse, error)  {
    var err error
    var resp SetResponse
    log.Info("processReplace:intf:path =", app.path)
    err = errors.New("Not implemented, PlatformApp processReplace")
    return resp, err
}

func (app *PlatformApp) processDelete(d *db.DB) (SetResponse, error)  {
    var err error
    var resp SetResponse

    err = errors.New("Not implemented PlatformApp processDelete")
    return resp, err
}

func (app *PlatformApp) processGet(dbs [db.MaxDB]*db.DB, fmtType TranslibFmtType) (GetResponse, error)  {
    pathInfo := app.path
    log.Infof("Received GET for PlatformApp Template: %s ,path: %s, vars: %v",
    pathInfo.Template, pathInfo.Path, pathInfo.Vars)

    stateDb := dbs[db.StateDB]
    
    var payload []byte

    // Read eeprom info from DB
    app.eepromTable = make(map[string]dbEntry)

    tbl, derr := stateDb.GetTable(app.eepromTs)
    if derr != nil {
        log.Error("EEPROM_INFO table get failed!")
        return GetResponse{Payload: payload}, derr
    }

    keys, _ := tbl.GetKeys()
    for _, key := range keys {
        e, kerr := tbl.GetEntry(key)
        if kerr != nil {
            log.Error("EEPROM_INFO entry get failed!")
            return GetResponse{Payload: payload}, kerr
        }

        app.eepromTable[key.Get(0)] = dbEntry{entry: e}
    }

    targetUriPath, perr := getYangPathFromUri(app.path.Path)
    if perr != nil {
        log.Infof("getYangPathFromUri failed.")
        return GetResponse{Payload: payload}, perr
    }

    var err error
    if isSubtreeRequest(targetUriPath, "/openconfig-platform:components") {
        err = app.doGetSysEeprom()
    }
    if err == nil {
        return generateGetResponse(pathInfo.Path, app.ygotRoot, fmtType)
    }
    return GetResponse{Payload: payload}, err
}

func (app *PlatformApp) processAction(dbs [db.MaxDB]*db.DB) (ActionResponse, error) {
    var resp ActionResponse
    err := errors.New("Not implemented")

    return resp, err
}


///////////////////////////


/**
Structures to read syseeprom from redis-db
*/
type EepromDb  struct {
    Product_Name        string
    Part_Number         string
    Serial_Number       string
    Base_MAC_Address    string
    Manufacture_Date    string
    Device_Version      string
    Label_Revision      string
    Platform_Name       string
    ONIE_Version        string
    MAC_Addresses       int
    Manufacturer        string
    Manufacture_Country  string
    Vendor_Name         string
    Diag_Version        string
    Service_Tag         string
    Vendor_Extension    string
    Magic_Number        int
    Card_Type           string
    Hardware_Version    string
    Software_Version    string
    Model_Name          string

}

func (app *PlatformApp) getEepromDbObj () (EepromDb){
    log.Infof("parseEepromDb Enter")

    var eepromDbObj EepromDb

    for epItem, _ := range app.eepromTable {
        e := app.eepromTable[epItem].entry
        name := e.Get("Name")

        switch name {
        case "Device Version":
            eepromDbObj.Device_Version = e.Get("Value")
        case "Service Tag":
            eepromDbObj.Service_Tag = e.Get("Value")
        case "Vendor Extension":
            eepromDbObj.Vendor_Extension = e.Get("Value")
        case "Magic Number":
            mag, _ := strconv.ParseInt(e.Get("Value"), 10, 64)
            eepromDbObj.Magic_Number = int(mag)
        case "Card Type":
            eepromDbObj.Card_Type = e.Get("Value")
        case "Hardware Version":
            eepromDbObj.Hardware_Version = e.Get("Value")
        case "Software Version":
            eepromDbObj.Software_Version = e.Get("Value")
        case "Model Name":
            eepromDbObj.Model_Name = e.Get("Value")
        case "ONIE Version":
            eepromDbObj.ONIE_Version = e.Get("Value")
        case "Serial Number":
            eepromDbObj.Serial_Number = e.Get("Value")
        case "Vendor Name":
            eepromDbObj.Vendor_Name = e.Get("Value")
        case "Manufacturer":
            eepromDbObj.Manufacturer = e.Get("Value")
        case "Manufacture Country":
            eepromDbObj.Manufacture_Country = e.Get("Value")
        case "Platform Name":
            eepromDbObj.Platform_Name = e.Get("Value")
        case "Diag Version":
            eepromDbObj.Diag_Version = e.Get("Value")
        case "Label Revision":
            eepromDbObj.Label_Revision = e.Get("Value")
        case "Part Number":
            eepromDbObj.Part_Number = e.Get("Value")
        case "Product Name":
            eepromDbObj.Product_Name = e.Get("Value")
        case "Base MAC Address":
            eepromDbObj.Base_MAC_Address = e.Get("Value")
        case "Manufacture Date":
            eepromDbObj.Manufacture_Date = e.Get("Value")
        case "MAC Addresses":
            mac, _ := strconv.ParseInt(e.Get("Value"), 10, 16)
            eepromDbObj.MAC_Addresses = int(mac)
        }
    }

    return eepromDbObj
}

func (app *PlatformApp) getSysEepromFromDb (eeprom *ocbinds.OpenconfigPlatform_Components_Component_State, all bool) (error) {

    log.Infof("getSysEepromFromDb Enter")

    eepromDb := app.getEepromDbObj()

    empty := false
    removable := false
    name := "System Eeprom"
    location  :=  "Slot 1"

    if all == true {
        eeprom.Empty = &empty
        eeprom.Removable = &removable
        eeprom.Name = &name
        eeprom.OperStatus = ocbinds.OpenconfigPlatformTypes_COMPONENT_OPER_STATUS_ACTIVE
        eeprom.Location = &location

        if eepromDb.Product_Name != "" {
            eeprom.Id = &eepromDb.Product_Name
        }
        if eepromDb.Part_Number != "" {
            eeprom.PartNo = &eepromDb.Part_Number
        }
        if eepromDb.Serial_Number != "" {
            eeprom.SerialNo = &eepromDb.Serial_Number
        }
        if eepromDb.Base_MAC_Address != "" {
        }
        if eepromDb.Manufacture_Date != "" {
            eeprom.MfgDate = &eepromDb.Manufacture_Date
        }
        if eepromDb.Label_Revision != "" {
            eeprom.HardwareVersion = &eepromDb.Label_Revision
        }
        if eepromDb.Platform_Name != "" {
            eeprom.Description = &eepromDb.Platform_Name
        }
        if eepromDb.ONIE_Version != "" {
        }
        if eepromDb.MAC_Addresses != 0 {
        }
        if eepromDb.Manufacturer != "" {
            eeprom.MfgName = &eepromDb.Manufacturer
        }
        if eepromDb.Manufacture_Country != "" {
        }
        if eepromDb.Vendor_Name != "" {
            if eeprom.MfgName == nil {
                eeprom.MfgName = &eepromDb.Vendor_Name
            }
        }
        if eepromDb.Diag_Version != "" {
        }
        if eepromDb.Service_Tag != "" {
            if eeprom.SerialNo == nil {
                eeprom.SerialNo = &eepromDb.Service_Tag
            }
        }
        if eepromDb.Hardware_Version != "" {
            eeprom.HardwareVersion = &eepromDb.Hardware_Version
        }
        if eepromDb.Software_Version != "" {
            eeprom.SoftwareVersion = &eepromDb.Software_Version
        }
    } else {
        targetUriPath, _ := getYangPathFromUri(app.path.Path)
        switch targetUriPath {
        case "/openconfig-platform:components/component/state/name":
            eeprom.Name = &name
        case "/openconfig-platform:components/component/state/location":
            eeprom.Location = &location
        case "/openconfig-platform:components/component/state/empty":
            eeprom.Empty = &empty
        case "/openconfig-platform:components/component/state/removable":
            eeprom.Removable = &removable
        case "/openconfig-platform:components/component/state/oper-status":
            eeprom.OperStatus = ocbinds.OpenconfigPlatformTypes_COMPONENT_OPER_STATUS_ACTIVE
        case "/openconfig-platform:components/component/state/id":
            if eepromDb.Product_Name != "" {
                eeprom.Id = &eepromDb.Product_Name
            }
        case "/openconfig-platform:components/component/state/part-no":
            if eepromDb.Part_Number != "" {
                eeprom.PartNo = &eepromDb.Part_Number
            }
        case "/openconfig-platform:components/component/state/serial-no":
            if eepromDb.Serial_Number != "" {
                eeprom.SerialNo = &eepromDb.Serial_Number
            }
            if eepromDb.Service_Tag != "" {
                if eeprom.SerialNo == nil {
                    eeprom.SerialNo = &eepromDb.Service_Tag
                }
            }
        case "/openconfig-platform:components/component/state/mfg-date":
            if eepromDb.Manufacture_Date != "" {
                eeprom.MfgDate = &eepromDb.Manufacture_Date
            }
        case "/openconfig-platform:components/component/state/hardware-version":
            if eepromDb.Label_Revision != "" {
                eeprom.HardwareVersion = &eepromDb.Label_Revision
            }
            if eepromDb.Hardware_Version != "" {
                if eeprom.HardwareVersion == nil {
                    eeprom.HardwareVersion = &eepromDb.Hardware_Version
                }
            }
        case "/openconfig-platform:components/component/state/description":
            if eepromDb.Platform_Name != "" {
                eeprom.Description = &eepromDb.Platform_Name
            }
        case "/openconfig-platform:components/component/state/mfg-name":
            if eepromDb.Manufacturer != "" {
                eeprom.MfgName = &eepromDb.Manufacturer
            }
            if eepromDb.Vendor_Name != "" {
                if eeprom.MfgName == nil {
                    eeprom.MfgName = &eepromDb.Vendor_Name
                }
            }
        case "/openconfig-platform:components/component/state/software-version":
            if eepromDb.Software_Version != "" {
                eeprom.SoftwareVersion = &eepromDb.Software_Version
            }
        }
    }
    return nil 
}

func (app *PlatformApp) doGetSysEeprom () error {

    log.Infof("Preparing collection for system eeprom");

    var err error
    pf_cpts := app.getAppRootObject()

    targetUriPath, _ := getYangPathFromUri(app.path.Path)
    switch targetUriPath {
    case "/openconfig-platform:components":
        pf_comp,_ := pf_cpts.NewComponent("System Eeprom")
        ygot.BuildEmptyTree(pf_comp)
        err = app.getSysEepromFromDb(pf_comp.State, true)

    case "/openconfig-platform:components/component":
        compName := app.path.Var("name")
        if compName == "" {
            pf_comp,_ := pf_cpts.NewComponent("System Eeprom")
            ygot.BuildEmptyTree(pf_comp)
            err = app.getSysEepromFromDb(pf_comp.State, true)
        } else {
            if compName != "System Eeprom" {
                err = errors.New("Invalid component name")
                break
            }
            pf_comp := pf_cpts.Component[compName]
            if pf_comp != nil {
                ygot.BuildEmptyTree(pf_comp)
                err = app.getSysEepromFromDb(pf_comp.State, true)
            } else {
                err = errors.New("Invalid input component name")
            }
        }
    case "/openconfig-platform:components/component/state":
        compName := app.path.Var("name")
        if compName != "" && compName == "System Eeprom" {
            pf_comp := pf_cpts.Component[compName]
            if pf_comp != nil {
                ygot.BuildEmptyTree(pf_comp)
                err = app.getSysEepromFromDb(pf_comp.State, true)
            } else {
                err = errors.New("Invalid input component name")
            }
        } else {
            err = errors.New("Invalid component name ")
        }

    default:
        if isSubtreeRequest(targetUriPath, "/openconfig-platform:components/component/state") {
            compName := app.path.Var("name")
            if compName == "" || compName != "System Eeprom" {
                err = errors.New("Invalid input component name")
            } else {
                pf_comp := pf_cpts.Component[compName]
                if pf_comp != nil {
                    ygot.BuildEmptyTree(pf_comp)
                    err = app.getSysEepromFromDb(pf_comp.State, false)
                } else {
                    err = errors.New("Invalid input component name")
                }
            }
        } else {
            err = errors.New("Invalid Path")
        }
    }
    return  err
}
<|MERGE_RESOLUTION|>--- conflicted
+++ resolved
@@ -78,21 +78,12 @@
     return err
 }
 
-<<<<<<< HEAD
-func (app *PlatformApp) translateSubscribe(req *translateSubRequest) (*translateSubResponse, error) {
-	return defaultSubscribeResponse(req.path)
-}
-
-func (app *PlatformApp) processSubscribe(req *processSubRequest) (processSubResponse, error) {
-	return processSubResponse{}, errors.New("Not supported")
-=======
 func (app *PlatformApp) translateSubscribe(req translateSubRequest) (translateSubResponse, error) {
 	return emptySubscribeResponse(req.path)
 }
 
 func (app *PlatformApp) processSubscribe(req processSubRequest) (processSubResponse, error) {
 	return processSubResponse{}, tlerr.New("not implemented")
->>>>>>> 808112f6
 }
 
 func (app *PlatformApp) translateCreate(d *db.DB) ([]db.WatchKeys, error)  {
